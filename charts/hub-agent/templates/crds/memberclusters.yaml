{{ $files := .Files }}
<<<<<<< HEAD
{{ if .Values.enableV1Alpha1APIs }}
    {{ $files.Get "crdbases/fleet.azure.com_memberclusters.yaml" }}
=======
{{ if .Values.enableV1Beta1APIs }}
    {{ $files.Get "crdbases/cluster.kubernetes-fleet.io_memberclusters.yaml" }}
>>>>>>> 08ad61a7
{{ end }}<|MERGE_RESOLUTION|>--- conflicted
+++ resolved
@@ -1,9 +1,4 @@
 {{ $files := .Files }}
-<<<<<<< HEAD
-{{ if .Values.enableV1Alpha1APIs }}
-    {{ $files.Get "crdbases/fleet.azure.com_memberclusters.yaml" }}
-=======
 {{ if .Values.enableV1Beta1APIs }}
     {{ $files.Get "crdbases/cluster.kubernetes-fleet.io_memberclusters.yaml" }}
->>>>>>> 08ad61a7
 {{ end }}