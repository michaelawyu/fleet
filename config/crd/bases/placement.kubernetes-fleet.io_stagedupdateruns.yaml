--- conflicted
+++ resolved
@@ -235,11 +235,7 @@
 
 
                         Note that this strategy requires that Fleet keep the last applied configuration in the
-<<<<<<< HEAD
-                        annoation of an applied resource. If the object gets so large that apply ops can no longer
-=======
                         annotation of an applied resource. If the object gets so large that apply ops can no longer
->>>>>>> 867327a7
                         be executed, Fleet will switch to server-side apply.
 
 
@@ -259,11 +255,7 @@
 
 
                       * ReportDiff: Fleet will compare the desired state of a resource as kept in the hub cluster
-<<<<<<< HEAD
-                        with its current state (if appliable) on the member cluster side, and report any
-=======
                         with its current state (if applicable) on the member cluster side, and report any
->>>>>>> 867327a7
                         differences. No actual apply ops would be executed, and resources will be left alone as they
                         are on the member clusters.
 
