--- conflicted
+++ resolved
@@ -34,21 +34,12 @@
 	"k8s.io/utils/ptr"
 	"sigs.k8s.io/controller-runtime/pkg/client"
 
-<<<<<<< HEAD
-	placementv1beta1 "go.goms.io/fleet/apis/placement/v1beta1"
-	"go.goms.io/fleet/pkg/utils"
-	"go.goms.io/fleet/pkg/utils/condition"
-	"go.goms.io/fleet/pkg/utils/controller/metrics"
-	"go.goms.io/fleet/pkg/utils/resource"
-	metricsUtils "go.goms.io/fleet/test/utils/metrics"
-=======
 	placementv1beta1 "github.com/kubefleet-dev/kubefleet/apis/placement/v1beta1"
 	"github.com/kubefleet-dev/kubefleet/pkg/utils"
 	"github.com/kubefleet-dev/kubefleet/pkg/utils/condition"
 	"github.com/kubefleet-dev/kubefleet/pkg/utils/controller/metrics"
 	"github.com/kubefleet-dev/kubefleet/pkg/utils/resource"
 	metricsUtils "github.com/kubefleet-dev/kubefleet/test/utils/metrics"
->>>>>>> 9987f94c
 )
 
 const (
@@ -235,10 +226,6 @@
 	return binding
 }
 
-<<<<<<< HEAD
-func createAvailableClusterResourceBinding(cluster string, policySnapshot *placementv1beta1.ClusterSchedulingPolicySnapshot, resourceSnapshot *placementv1beta1.ClusterResourceSnapshot) *placementv1beta1.ClusterResourceBinding {
-	binding := createSynchronizedClusterResourceBinding(cluster, policySnapshot, resourceSnapshot)
-=======
 func updateClusterResourceBindingWithSynchronized(binding *placementv1beta1.ClusterResourceBinding) *placementv1beta1.ClusterResourceBinding {
 	cond := metav1.Condition{
 		Status:             metav1.ConditionTrue,
@@ -252,7 +239,6 @@
 }
 
 func updateClusterResourceBindingWithAvailable(binding *placementv1beta1.ClusterResourceBinding) *placementv1beta1.ClusterResourceBinding {
->>>>>>> 9987f94c
 	cond := metav1.Condition{
 		Status:             metav1.ConditionTrue,
 		Type:               string(placementv1beta1.ResourceBindingApplied),
@@ -568,19 +554,11 @@
 			}
 			checkPlacementStatusMetric(customRegistry, wantMetrics)
 		})
-<<<<<<< HEAD
 
 		It("Clusters are selected and resources are applied successfully", func() {
 			By("Update clusterSchedulingPolicySnapshot status to schedule success")
 			updateClusterSchedulingPolicySnapshotStatus(metav1.ConditionTrue, true)
 
-=======
-
-		It("Clusters are selected and resources are applied successfully", func() {
-			By("Update clusterSchedulingPolicySnapshot status to schedule success")
-			updateClusterSchedulingPolicySnapshotStatus(metav1.ConditionTrue, true)
-
->>>>>>> 9987f94c
 			By("Create an overridden clusterResourceBinding on member-1")
 			member1Binding = createOverriddenClusterResourceBinding(member1Name, gotPolicySnapshot, gotResourceSnapshot)
 
@@ -750,21 +728,12 @@
 							Type:   string(placementv1beta1.ResourceOverriddenConditionType),
 							Reason: condition.OverriddenSucceededReason,
 						},
-<<<<<<< HEAD
 						{
 							Status: metav1.ConditionTrue,
 							Type:   string(placementv1beta1.ResourceWorkSynchronizedConditionType),
 							Reason: condition.WorkSynchronizedReason,
 						},
 						{
-=======
-						{
-							Status: metav1.ConditionTrue,
-							Type:   string(placementv1beta1.ResourceWorkSynchronizedConditionType),
-							Reason: condition.WorkSynchronizedReason,
-						},
-						{
->>>>>>> 9987f94c
 							Status: metav1.ConditionUnknown,
 							Type:   string(placementv1beta1.ResourcesAppliedConditionType),
 							Reason: condition.ApplyPendingReason,
@@ -788,19 +757,11 @@
 			})
 			checkPlacementStatusMetric(customRegistry, wantMetrics)
 		})
-<<<<<<< HEAD
 
 		It("Emit metrics when CRP spec updates with different generations", func() {
 			By("Update clusterSchedulingPolicySnapshot status to schedule success")
 			gotPolicySnapshot = updateClusterSchedulingPolicySnapshotStatus(metav1.ConditionTrue, true)
 
-=======
-
-		It("Emit metrics when CRP spec updates with different generations", func() {
-			By("Update clusterSchedulingPolicySnapshot status to schedule success")
-			gotPolicySnapshot = updateClusterSchedulingPolicySnapshotStatus(metav1.ConditionTrue, true)
-
->>>>>>> 9987f94c
 			By("Create an overridden clusterResourceBinding on member-1")
 			member1Binding = createOverriddenClusterResourceBinding(member1Name, gotPolicySnapshot, gotResourceSnapshot)
 
@@ -871,11 +832,7 @@
 			}
 			gotCRP = retrieveAndValidateClusterResourcePlacement(testCRPName, wantCRP)
 
-<<<<<<< HEAD
-			By("Ensure placement status metric was emitted")
-=======
 			By("Ensure placement status metric was emitted for 1st generation")
->>>>>>> 9987f94c
 			wantMetrics := []*prometheusclientmodel.Metric{
 				{
 					Label: []*prometheusclientmodel.LabelPair{
@@ -905,10 +862,7 @@
 			By("Create a synchronized clusterResourceBinding on member-2")
 			member2Binding = createSynchronizedClusterResourceBinding(member2Name, gotPolicySnapshot, gotResourceSnapshot)
 
-<<<<<<< HEAD
-=======
 			By("Validate the CRP status with updated binding")
->>>>>>> 9987f94c
 			wantCRP.Status.Conditions = []metav1.Condition{
 				{
 					Status: metav1.ConditionTrue,
@@ -990,11 +944,7 @@
 			}
 			gotCRP = retrieveAndValidateClusterResourcePlacement(testCRPName, wantCRP)
 
-<<<<<<< HEAD
-			By("Ensure placement status metric was emitted")
-=======
 			By("Ensure placement status metric was emitted for 1st generation")
->>>>>>> 9987f94c
 			wantMetrics = append(wantMetrics, &prometheusclientmodel.Metric{
 				Label: []*prometheusclientmodel.LabelPair{
 					{Name: ptr.To("name"), Value: ptr.To(gotCRP.Name)},
@@ -1193,21 +1143,12 @@
 			updateClusterSchedulingPolicySnapshotStatus(metav1.ConditionTrue, true)
 
 			By("Create a synchronized clusterResourceBinding on member-1")
-<<<<<<< HEAD
-			member1Binding = createAvailableClusterResourceBinding(member1Name, gotPolicySnapshot, gotResourceSnapshot)
-
-			By("Create  synchronized clusterResourceBinding on member-2")
-			member2Binding = createAvailableClusterResourceBinding(member2Name, gotPolicySnapshot, gotResourceSnapshot)
-
-			By("Validate the CRP status is Available")
-=======
 			member1Binding = createSynchronizedClusterResourceBinding(member1Name, gotPolicySnapshot, gotResourceSnapshot)
 
 			By("Create an overridden clusterResourceBinding on member-2")
 			member2Binding = createOverriddenClusterResourceBinding(member2Name, gotPolicySnapshot, gotResourceSnapshot)
 
 			By("Validate the CRP status")
->>>>>>> 9987f94c
 			wantCRP := &placementv1beta1.ClusterResourcePlacement{
 				ObjectMeta: metav1.ObjectMeta{
 					Name:       testCRPName,
@@ -1233,25 +1174,9 @@
 							Reason: condition.OverrideNotSpecifiedReason,
 						},
 						{
-<<<<<<< HEAD
-							Status: metav1.ConditionTrue,
-							Type:   string(placementv1beta1.ClusterResourcePlacementWorkSynchronizedConditionType),
-							Reason: condition.WorkSynchronizedReason,
-						},
-						{
-							Status: metav1.ConditionTrue,
-							Type:   string(placementv1beta1.ClusterResourcePlacementAppliedConditionType),
-							Reason: condition.ApplySucceededReason,
-						},
-						{
-							Status: metav1.ConditionTrue,
-							Type:   string(placementv1beta1.ClusterResourcePlacementAvailableConditionType),
-							Reason: condition.AvailableReason,
-=======
 							Status: metav1.ConditionUnknown,
 							Type:   string(placementv1beta1.ClusterResourcePlacementWorkSynchronizedConditionType),
 							Reason: condition.WorkSynchronizedUnknownReason,
->>>>>>> 9987f94c
 						},
 					},
 					PlacementStatuses: []placementv1beta1.ResourcePlacementStatus{
@@ -1279,20 +1204,9 @@
 									Reason: condition.WorkSynchronizedReason,
 								},
 								{
-<<<<<<< HEAD
-									Status: metav1.ConditionTrue,
-									Type:   string(placementv1beta1.ResourcesAppliedConditionType),
-									Reason: condition.ApplySucceededReason,
-								},
-								{
-									Status: metav1.ConditionTrue,
-									Type:   string(placementv1beta1.ResourcesAvailableConditionType),
-									Reason: condition.AvailableReason,
-=======
 									Status: metav1.ConditionUnknown,
 									Type:   string(placementv1beta1.ResourceBindingApplied),
 									Reason: condition.ApplyPendingReason,
->>>>>>> 9987f94c
 								},
 							},
 						},
@@ -1315,25 +1229,9 @@
 									Reason: condition.OverriddenSucceededReason,
 								},
 								{
-<<<<<<< HEAD
-									Status: metav1.ConditionTrue,
-									Type:   string(placementv1beta1.ResourceWorkSynchronizedConditionType),
-									Reason: condition.WorkSynchronizedReason,
-								},
-								{
-									Status: metav1.ConditionTrue,
-									Type:   string(placementv1beta1.ResourcesAppliedConditionType),
-									Reason: condition.ApplySucceededReason,
-								},
-								{
-									Status: metav1.ConditionTrue,
-									Type:   string(placementv1beta1.ResourcesAvailableConditionType),
-									Reason: condition.AvailableReason,
-=======
 									Status: metav1.ConditionUnknown,
 									Type:   string(placementv1beta1.ResourceWorkSynchronizedConditionType),
 									Reason: condition.WorkSynchronizedUnknownReason,
->>>>>>> 9987f94c
 								},
 							},
 						},
@@ -1377,31 +1275,6 @@
 						Value: ptr.To(float64(time.Now().UnixNano()) / 1e9),
 					},
 				},
-<<<<<<< HEAD
-				{
-					Label: []*prometheusclientmodel.LabelPair{
-						{Name: ptr.To("name"), Value: ptr.To(crp.Name)},
-						{Name: ptr.To("generation"), Value: ptr.To(strconv.FormatInt(gotCRP.Generation, 10))},
-						{Name: ptr.To("conditionType"), Value: ptr.To(string(placementv1beta1.ClusterResourcePlacementAppliedConditionType))},
-						{Name: ptr.To("status"), Value: ptr.To(string(corev1.ConditionUnknown))},
-					},
-					Gauge: &prometheusclientmodel.Gauge{
-						Value: ptr.To(float64(time.Now().UnixNano()) / 1e9),
-					},
-				},
-				{
-					Label: []*prometheusclientmodel.LabelPair{
-						{Name: ptr.To("name"), Value: ptr.To(gotCRP.Name)},
-						{Name: ptr.To("generation"), Value: ptr.To(strconv.FormatInt(gotCRP.Generation, 10))},
-						{Name: ptr.To("conditionType"), Value: ptr.To("Completed")},
-						{Name: ptr.To("status"), Value: ptr.To(string(corev1.ConditionTrue))},
-					},
-					Gauge: &prometheusclientmodel.Gauge{
-						Value: ptr.To(float64(time.Now().UnixNano()) / 1e9),
-					},
-				},
-			}
-=======
 			}
 			checkPlacementStatusMetric(customRegistry, wantMetrics)
 
@@ -1485,7 +1358,6 @@
 					Value: ptr.To(float64(time.Now().UnixNano()) / 1e9),
 				},
 			})
->>>>>>> 9987f94c
 			checkPlacementStatusMetric(customRegistry, wantMetrics)
 		})
 	})
@@ -1564,19 +1436,11 @@
 			By("Update clusterSchedulingPolicySnapshot status to schedule success")
 			updateClusterSchedulingPolicySnapshotStatus(metav1.ConditionTrue, true)
 
-<<<<<<< HEAD
-			By("Create a synchronized clusterResourceBinding on member-1")
-			member1Binding = createSynchronizedClusterResourceBinding(member1Name, gotPolicySnapshot, gotResourceSnapshot)
-
-			By("Create a synchronized clusterResourceBinding on member-2")
-			member2Binding = createSynchronizedClusterResourceBinding(member2Name, gotPolicySnapshot, gotResourceSnapshot)
-=======
 			By("Create an overridden clusterResourceBinding on member-1")
 			member1Binding = createOverriddenClusterResourceBinding(member1Name, gotPolicySnapshot, gotResourceSnapshot)
 
 			By("Create an overridden clusterResourceBinding on member-2")
 			member2Binding = createOverriddenClusterResourceBinding(member2Name, gotPolicySnapshot, gotResourceSnapshot)
->>>>>>> 9987f94c
 
 			By("Validate CRP status")
 			wantCRP := &placementv1beta1.ClusterResourcePlacement{
@@ -1604,20 +1468,9 @@
 							Reason: condition.OverrideNotSpecifiedReason,
 						},
 						{
-<<<<<<< HEAD
-							Status: metav1.ConditionTrue,
-							Type:   string(placementv1beta1.ClusterResourcePlacementWorkSynchronizedConditionType),
-							Reason: condition.WorkSynchronizedReason,
-						},
-						{
-							Status: metav1.ConditionUnknown,
-							Type:   string(placementv1beta1.ClusterResourcePlacementDiffReportedConditionType),
-							Reason: condition.DiffReportedStatusUnknownReason,
-=======
 							Status: metav1.ConditionUnknown,
 							Type:   string(placementv1beta1.ClusterResourcePlacementWorkSynchronizedConditionType),
 							Reason: condition.WorkSynchronizedUnknownReason,
->>>>>>> 9987f94c
 						},
 					},
 					PlacementStatuses: []placementv1beta1.ResourcePlacementStatus{
@@ -1640,20 +1493,9 @@
 									Reason: condition.OverriddenSucceededReason,
 								},
 								{
-<<<<<<< HEAD
-									Status: metav1.ConditionTrue,
-									Type:   string(placementv1beta1.ResourceWorkSynchronizedConditionType),
-									Reason: condition.WorkSynchronizedReason,
-								},
-								{
-									Status: metav1.ConditionUnknown,
-									Type:   string(placementv1beta1.ResourcesDiffReportedConditionType),
-									Reason: condition.DiffReportedStatusUnknownReason,
-=======
 									Status: metav1.ConditionUnknown,
 									Type:   string(placementv1beta1.ResourceWorkSynchronizedConditionType),
 									Reason: condition.WorkSynchronizedUnknownReason,
->>>>>>> 9987f94c
 								},
 							},
 						},
@@ -1676,20 +1518,9 @@
 									Reason: condition.OverriddenSucceededReason,
 								},
 								{
-<<<<<<< HEAD
-									Status: metav1.ConditionTrue,
-									Type:   string(placementv1beta1.ResourceWorkSynchronizedConditionType),
-									Reason: condition.WorkSynchronizedReason,
-								},
-								{
-									Status: metav1.ConditionUnknown,
-									Type:   string(placementv1beta1.ResourcesDiffReportedConditionType),
-									Reason: condition.DiffReportedStatusUnknownReason,
-=======
 									Status: metav1.ConditionUnknown,
 									Type:   string(placementv1beta1.ResourceWorkSynchronizedConditionType),
 									Reason: condition.WorkSynchronizedUnknownReason,
->>>>>>> 9987f94c
 								},
 							},
 						},
@@ -1733,21 +1564,6 @@
 						Value: ptr.To(float64(time.Now().UnixNano()) / 1e9),
 					},
 				},
-<<<<<<< HEAD
-				{
-					Label: []*prometheusclientmodel.LabelPair{
-						{Name: ptr.To("name"), Value: ptr.To(gotCRP.Name)},
-						{Name: ptr.To("generation"), Value: ptr.To(strconv.FormatInt(gotCRP.Generation, 10))},
-						{Name: ptr.To("conditionType"), Value: ptr.To(string(placementv1beta1.ClusterResourcePlacementDiffReportedConditionType))},
-						{Name: ptr.To("status"), Value: ptr.To(string(corev1.ConditionUnknown))},
-					},
-					Gauge: &prometheusclientmodel.Gauge{
-						Value: ptr.To(float64(time.Now().UnixNano()) / 1e9),
-					},
-				},
-			}
-			checkPlacementStatusMetric(customRegistry, wantMetrics)
-=======
 			}
 			checkPlacementStatusMetric(customRegistry, wantMetrics)
 
@@ -1791,7 +1607,6 @@
 				},
 			})
 			checkPlacementStatusMetric(customRegistry, wantMetrics)
->>>>>>> 9987f94c
 		})
 
 		It("Emit metrics for ReportDiff Complete CRP", func() {
