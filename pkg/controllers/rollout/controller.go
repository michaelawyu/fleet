--- conflicted
+++ resolved
@@ -157,11 +157,7 @@
 
 	// pick the bindings to be updated according to the rollout plan
 	// staleBoundBindings is a list of "Bound" bindings and are not selected in this round because of the rollout strategy.
-<<<<<<< HEAD
-	toBeUpdatedBindings, staleBoundBindings, upToDateBindings, needRoll, waitTime, err := r.pickBindingsToRoll(ctx, allBindings, latestResourceSnapshot, &crp, matchedCRO, matchedRO)
-=======
 	toBeUpdatedBindings, staleBoundBindings, upToDateBoundBindings, needRoll, waitTime, err := r.pickBindingsToRoll(ctx, allBindings, latestResourceSnapshot, &crp, matchedCRO, matchedRO)
->>>>>>> 0b861855
 	if err != nil {
 		klog.ErrorS(err, "Failed to pick the bindings to roll", "clusterResourcePlacement", crpName)
 		return runtime.Result{}, err
@@ -191,17 +187,6 @@
 	}
 	klog.V(2).InfoS("Successfully updated status of the stale bindings", "clusterResourcePlacement", crpName, "numberOfStaleBindings", len(staleBoundBindings))
 
-<<<<<<< HEAD
-	// Check if any of the up to date bindings needs a status refresh.
-	extractedUpToDateBindings := make([]*fleetv1beta1.ClusterResourceBinding, 0, len(upToDateBindings))
-	for idx := range upToDateBindings {
-		extractedUpToDateBindings = append(extractedUpToDateBindings, upToDateBindings[idx].currentBinding)
-	}
-	if err := r.checkAndUpdateStaleBindingsStatus(ctx, extractedUpToDateBindings); err != nil {
-		return runtime.Result{}, err
-	}
-	klog.V(2).InfoS("Successfully verified if all the up-to-date bindings have fresh status", "clusterResourcePlacement", crpName, "numberOfUpToDateBindings", len(upToDateBindings))
-=======
 	// upToDateBoundBindings contains all the ClusterResourceBindings that does not need to have
 	// their resource/override snapshots updated, but might need to have their status updated.
 	//
@@ -212,7 +197,6 @@
 		return runtime.Result{}, err
 	}
 	klog.V(2).InfoS("Successfully updated status of the up-to-date bindings", "clusterResourcePlacement", crpName, "numberOfUpToDateBindings", len(upToDateBoundBindings))
->>>>>>> 0b861855
 
 	// Update all the bindings in parallel according to the rollout plan.
 	// We need to requeue the request regardless if the binding updates succeed or not
@@ -356,10 +340,6 @@
 // if there are out of sync bindings.
 // Thus, it also returns a bool indicating whether there are out of sync bindings to be rolled to differentiate those
 // two cases.
-<<<<<<< HEAD
-func (r *Reconciler) pickBindingsToRoll(ctx context.Context, allBindings []*fleetv1beta1.ClusterResourceBinding, latestResourceSnapshot *fleetv1beta1.ClusterResourceSnapshot, crp *fleetv1beta1.ClusterResourcePlacement,
-	matchedCROs []*fleetv1alpha1.ClusterResourceOverrideSnapshot, matchedROs []*fleetv1alpha1.ResourceOverrideSnapshot) ([]toBeUpdatedBinding, []toBeUpdatedBinding, []toBeUpdatedBinding, bool, time.Duration, error) {
-=======
 func (r *Reconciler) pickBindingsToRoll(
 	ctx context.Context,
 	allBindings []*fleetv1beta1.ClusterResourceBinding,
@@ -368,7 +348,6 @@
 	matchedCROs []*fleetv1alpha1.ClusterResourceOverrideSnapshot,
 	matchedROs []*fleetv1alpha1.ResourceOverrideSnapshot,
 ) ([]toBeUpdatedBinding, []toBeUpdatedBinding, []toBeUpdatedBinding, bool, time.Duration, error) {
->>>>>>> 0b861855
 	// Those are the bindings that are chosen by the scheduler to be applied to selected clusters.
 	// They include the bindings that are already applied to the clusters and the bindings that are newly selected by the scheduler.
 	schedulerTargetedBinds := make([]*fleetv1beta1.ClusterResourceBinding, 0)
@@ -398,15 +377,9 @@
 	// minimum AvailableNumber of copies as we won't reduce the total unavailable number of bindings.
 	applyFailedUpdateCandidates := make([]toBeUpdatedBinding, 0)
 
-<<<<<<< HEAD
-	// Those are the bindings that have been updated to the latest resources yet its status, specifically
-	// the RolloutStarted condition, might have become stale.
-	upToDateBindings := make([]toBeUpdatedBinding, 0)
-=======
 	// Those are the bindings that have been bound to a cluster and have the latest
 	// resource/override snapshots, but might or might not have the refresh status information.
 	upToDateBoundBindings := make([]toBeUpdatedBinding, 0)
->>>>>>> 0b861855
 
 	// calculate the cutoff time for a binding to be applied before so that it can be considered ready
 	readyTimeCutOff := time.Now().Add(-time.Duration(*crp.Spec.Strategy.RollingUpdate.UnavailablePeriodSeconds) * time.Second)
@@ -494,16 +467,9 @@
 						updateCandidates = append(updateCandidates, updateInfo)
 					}
 				} else {
-<<<<<<< HEAD
-					// The binding is already pointing to the latest set of resources; however,
-					// it might occur that the RolloutStarted condition in the status has become
-					// stale. Fleet needs to check the status of these bindings.
-					upToDateBindings = append(upToDateBindings, toBeUpdatedBinding{currentBinding: binding})
-=======
 					// The binding does not need update, but Fleet might need to refresh its status
 					// information.
 					upToDateBoundBindings = append(upToDateBoundBindings, toBeUpdatedBinding{currentBinding: binding})
->>>>>>> 0b861855
 				}
 			} else if bindingReady {
 				// it is being deleted, it can be removed from the cluster at any time, so it can be unavailable at any time
@@ -526,21 +492,13 @@
 	// the list of bindings that are to be updated by this rolling phase
 	toBeUpdatedBindingList := make([]toBeUpdatedBinding, 0)
 	if len(removeCandidates)+len(updateCandidates)+len(boundingCandidates)+len(applyFailedUpdateCandidates) == 0 {
-<<<<<<< HEAD
-		return toBeUpdatedBindingList, nil, upToDateBindings, false, minWaitTime, nil
-=======
 		return toBeUpdatedBindingList, nil, upToDateBoundBindings, false, minWaitTime, nil
->>>>>>> 0b861855
 	}
 
 	toBeUpdatedBindingList, staleUnselectedBinding := determineBindingsToUpdate(crp, removeCandidates, updateCandidates, boundingCandidates, applyFailedUpdateCandidates, targetNumber,
 		readyBindings, canBeReadyBindings, canBeUnavailableBindings)
 
-<<<<<<< HEAD
-	return toBeUpdatedBindingList, staleUnselectedBinding, upToDateBindings, true, minWaitTime, nil
-=======
 	return toBeUpdatedBindingList, staleUnselectedBinding, upToDateBoundBindings, true, minWaitTime, nil
->>>>>>> 0b861855
 }
 
 // determineBindingsToUpdate determines which bindings to update
