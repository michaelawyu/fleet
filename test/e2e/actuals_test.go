--- conflicted
+++ resolved
@@ -82,8 +82,6 @@
 	}
 }
 
-<<<<<<< HEAD
-=======
 func crpSyncFailedConditions(generation int64) []metav1.Condition {
 	return []metav1.Condition{
 		{
@@ -107,7 +105,6 @@
 	}
 }
 
->>>>>>> d3e44627
 func crpRolloutFailedConditions(generation int64) []metav1.Condition {
 	return []metav1.Condition{
 		{
@@ -261,11 +258,7 @@
 			return err
 		}
 
-<<<<<<< HEAD
 		wantPlacementStatus := []placementv1beta1.ResourcePlacementStatus{}
-=======
-		var wantPlacementStatus []placementv1beta1.ResourcePlacementStatus
->>>>>>> d3e44627
 		for _, name := range wantSelectedClusters {
 			wantPlacementStatus = append(wantPlacementStatus, placementv1beta1.ResourcePlacementStatus{
 				ClusterName: name,
