/*
Copyright (c) Microsoft Corporation.
Licensed under the MIT license.
*/

package e2e

import (
	"encoding/json"
	"errors"
	"fmt"
	"strings"
	"time"

	"github.com/google/go-cmp/cmp"
	"github.com/google/go-cmp/cmp/cmpopts"
	. "github.com/onsi/ginkgo/v2"
	. "github.com/onsi/gomega"
	appsv1 "k8s.io/api/apps/v1"
	batchv1 "k8s.io/api/batch/v1"
	corev1 "k8s.io/api/core/v1"
	rbacv1 "k8s.io/api/rbac/v1"
	apiextensionsv1 "k8s.io/apiextensions-apiserver/pkg/apis/apiextensions/v1"
	k8serrors "k8s.io/apimachinery/pkg/api/errors"
	"k8s.io/apimachinery/pkg/api/meta"
	"k8s.io/apimachinery/pkg/api/resource"
	metav1 "k8s.io/apimachinery/pkg/apis/meta/v1"
	"k8s.io/apimachinery/pkg/runtime"
	"k8s.io/apimachinery/pkg/types"
	utilrand "k8s.io/apimachinery/pkg/util/rand"
	"k8s.io/utils/ptr"
	"sigs.k8s.io/controller-runtime/pkg/client"

	clusterv1beta1 "go.goms.io/fleet/apis/cluster/v1beta1"
	placementv1alpha1 "go.goms.io/fleet/apis/placement/v1alpha1"
	placementv1beta1 "go.goms.io/fleet/apis/placement/v1beta1"
	imcv1beta1 "go.goms.io/fleet/pkg/controllers/internalmembercluster/v1beta1"
	"go.goms.io/fleet/pkg/controllers/workapplier"
	"go.goms.io/fleet/pkg/propertyprovider"
	"go.goms.io/fleet/pkg/propertyprovider/azure"
	"go.goms.io/fleet/pkg/propertyprovider/azure/trackers"
	"go.goms.io/fleet/pkg/utils"
	"go.goms.io/fleet/pkg/utils/condition"
	testv1alpha1 "go.goms.io/fleet/test/apis/v1alpha1"
	"go.goms.io/fleet/test/e2e/framework"
)

var (
	croTestAnnotationKey    = "cro-test-annotation"
	croTestAnnotationValue  = "cro-test-annotation-val"
	croTestAnnotationKey1   = "cro-test-annotation1"
	croTestAnnotationValue1 = "cro-test-annotation-val1"
	roTestAnnotationKey     = "ro-test-annotation"
	roTestAnnotationValue   = "ro-test-annotation-val"
	roTestAnnotationKey1    = "ro-test-annotation1"
	roTestAnnotationValue1  = "ro-test-annotation-val1"
)

// createMemberCluster creates a MemberCluster object.
func createMemberCluster(name, svcAccountName string, labels, annotations map[string]string) {
	mcObj := &clusterv1beta1.MemberCluster{
		ObjectMeta: metav1.ObjectMeta{
			Name:        name,
			Labels:      labels,
			Annotations: annotations,
		},
		Spec: clusterv1beta1.MemberClusterSpec{
			Identity: rbacv1.Subject{
				Name:      svcAccountName,
				Kind:      "ServiceAccount",
				Namespace: fleetSystemNS,
			},
			HeartbeatPeriodSeconds: 60,
		},
	}
	Expect(hubClient.Create(ctx, mcObj)).To(Succeed(), "Failed to create member cluster object %s", name)
}

// markMemberClusterAsHealthy marks the specified member cluster as healthy.
func markMemberClusterAsHealthy(name string) {
	Eventually(func() error {
		imcObj := &clusterv1beta1.InternalMemberCluster{}
		mcReservedNS := fmt.Sprintf(utils.NamespaceNameFormat, name)
		if err := hubClient.Get(ctx, types.NamespacedName{Namespace: mcReservedNS, Name: name}, imcObj); err != nil {
			return err
		}

		imcObj.Status = clusterv1beta1.InternalMemberClusterStatus{
			AgentStatus: []clusterv1beta1.AgentStatus{
				{
					Type: clusterv1beta1.MemberAgent,
					Conditions: []metav1.Condition{
						{
							Type:               string(clusterv1beta1.AgentJoined),
							LastTransitionTime: metav1.Now(),
							ObservedGeneration: 0,
							Status:             metav1.ConditionTrue,
							Reason:             "JoinedCluster",
							Message:            "set to be joined",
						},
						{
							Type:               string(clusterv1beta1.AgentHealthy),
							LastTransitionTime: metav1.Now(),
							ObservedGeneration: 0,
							Status:             metav1.ConditionTrue,
							Reason:             "HealthyCluster",
							Message:            "set to be healthy",
						},
					},
					LastReceivedHeartbeat: metav1.Now(),
				},
			},
		}

		return hubClient.Status().Update(ctx, imcObj)
	}, eventuallyDuration, eventuallyInterval).Should(Succeed(), "Failed to mark member cluster as healthy")
}

// markMemberClusterAsUnhealthy marks the specified member cluster as unhealthy (last
// received heartbeat expired).
func markMemberClusterAsUnhealthy(name string) {
	Eventually(func() error {
		mcObj := &clusterv1beta1.MemberCluster{}
		if err := hubClient.Get(ctx, types.NamespacedName{Name: name}, mcObj); err != nil {
			return err
		}

		mcObj.Status = clusterv1beta1.MemberClusterStatus{
			AgentStatus: []clusterv1beta1.AgentStatus{
				{
					Type: clusterv1beta1.MemberAgent,
					Conditions: []metav1.Condition{
						{
							Type:               string(clusterv1beta1.AgentJoined),
							LastTransitionTime: metav1.NewTime(time.Now().Add(-time.Hour * 24)),
							ObservedGeneration: 0,
							Status:             metav1.ConditionTrue,
							Reason:             "JoinedCluster",
							Message:            "set to be joined",
						},
						{
							Type:               string(clusterv1beta1.AgentHealthy),
							LastTransitionTime: metav1.NewTime(time.Now().Add(-time.Hour * 24)),
							ObservedGeneration: 0,
							Status:             metav1.ConditionTrue,
							Reason:             "HealthyCluster",
							Message:            "set to be healthy",
						},
					},
					LastReceivedHeartbeat: metav1.NewTime(time.Now().Add(-time.Hour * 24)),
				},
			},
		}
		return hubClient.Status().Update(ctx, mcObj)
	}, eventuallyDuration, eventuallyInterval).Should(Succeed(), "Failed to mark member cluster as unhealthy")
}

// markMemberClusterAsLeft marks the specified member cluster as left.
func markMemberClusterAsLeft(name string) {
	mcObj := &clusterv1beta1.MemberCluster{}
	Eventually(func() error {
		// Add a custom deletion blocker finalizer to the member cluster.
		if err := hubClient.Get(ctx, types.NamespacedName{Name: name}, mcObj); err != nil {
			return err
		}

		mcObj.Finalizers = append(mcObj.Finalizers, customDeletionBlockerFinalizer)
		return hubClient.Update(ctx, mcObj)
	}, eventuallyDuration, eventuallyInterval).Should(Succeed(), "Failed to mark member cluster as left")

	Expect(hubClient.Delete(ctx, mcObj)).To(Succeed(), "Failed to delete member cluster")
}

// setAllMemberClustersToJoin creates a MemberCluster object for each member cluster.
func setAllMemberClustersToJoin() {
	for idx := range allMemberClusters {
		memberCluster := allMemberClusters[idx]
		createMemberCluster(memberCluster.ClusterName, memberCluster.PresentingServiceAccountInHubClusterName, labelsByClusterName[memberCluster.ClusterName], annotationsByClusterName[memberCluster.ClusterName])
	}
}

// checkIfAllMemberClustersHaveJoined verifies if all member clusters have connected to the hub
// cluster, i.e., updated the MemberCluster object status as expected.
func checkIfAllMemberClustersHaveJoined() {
	for idx := range allMemberClusters {
		checkIfMemberClusterHasJoined(allMemberClusters[idx])
	}
}

// checkIfMemberClusterHasJoined verifies if the specified member cluster has connected to the hub
// cluster, i.e., updated the MemberCluster object status as expected.
func checkIfMemberClusterHasJoined(memberCluster *framework.Cluster) {
	wantAgentStatus := []clusterv1beta1.AgentStatus{
		{
			Type: clusterv1beta1.MemberAgent,
			Conditions: []metav1.Condition{
				{
					Status: metav1.ConditionTrue,
					Type:   string(clusterv1beta1.AgentHealthy),
					Reason: imcv1beta1.EventReasonInternalMemberClusterHealthy,
				},
				{
					Status: metav1.ConditionTrue,
					Type:   string(clusterv1beta1.AgentJoined),
					Reason: imcv1beta1.EventReasonInternalMemberClusterJoined,
				},
			},
		},
	}

	Eventually(func() error {
		mcObj := &clusterv1beta1.MemberCluster{}
		if err := hubClient.Get(ctx, types.NamespacedName{Name: memberCluster.ClusterName}, mcObj); err != nil {
			By(fmt.Sprintf("Failed to get member cluster object %s", memberCluster.ClusterName))
			return err
		}

		if diff := cmp.Diff(
			mcObj.Status.AgentStatus,
			wantAgentStatus,
			cmpopts.SortSlices(lessFuncCondition),
			ignoreConditionObservedGenerationField,
			utils.IgnoreConditionLTTAndMessageFields,
			ignoreAgentStatusHeartbeatField,
		); diff != "" {
			return fmt.Errorf("agent status diff (-got, +want): %s", diff)
		}

		return nil
	}, eventuallyDuration, eventuallyInterval).Should(Succeed(), "Member cluster has not joined yet")
}

// checkIfAzurePropertyProviderIsWorking verifies if all member clusters have the Azure property
// provider set up as expected along with the Fleet member agent. This setup uses it
// to verify the behavior of property-based scheduling.
//
// Note that this check applies only to the test environment that features the Azure property
// provider, as indicated by the PROPERTY_PROVIDER environment variable; for setup that
// does not use it, the check will always pass.
func checkIfAzurePropertyProviderIsWorking() {
	if !isAzurePropertyProviderEnabled {
		return
	}

	for idx := range allMemberClusters {
		memberCluster := allMemberClusters[idx]
		Eventually(func() error {
			mcObj := &clusterv1beta1.MemberCluster{}
			if err := hubClient.Get(ctx, types.NamespacedName{Name: memberCluster.ClusterName}, mcObj); err != nil {
				return fmt.Errorf("failed to get member cluster %s: %w", memberCluster.ClusterName, err)
			}

			// Summarize the AKS cluster properties.
			wantStatus, err := summarizeAKSClusterProperties(memberCluster, mcObj)
			if err != nil {
				return fmt.Errorf("failed to summarize AKS cluster properties for member cluster %s: %w", memberCluster.ClusterName, err)
			}

			// Diff different sections separately as the status object is large and might lead
			// the diff output (if any) to omit certain fields.

			// Diff the non-resource properties.
			if diff := cmp.Diff(
				mcObj.Status.Properties, wantStatus.Properties,
				ignoreTimeTypeFields,
			); diff != "" {
				return fmt.Errorf("member cluster status properties diff (-got, +want):\n%s", diff)
			}

			// Diff the resource usage.
			if diff := cmp.Diff(
				mcObj.Status.ResourceUsage, wantStatus.ResourceUsage,
				ignoreTimeTypeFields,
			); diff != "" {
				return fmt.Errorf("member cluster status resource usage diff (-got, +want):\n%s", diff)
			}

			// Diff the conditions.
			if diff := cmp.Diff(
				mcObj.Status.Conditions, wantStatus.Conditions,
				ignoreMemberClusterJoinAndPropertyProviderStartedConditions,
				utils.IgnoreConditionLTTAndMessageFields, ignoreConditionReasonField,
				ignoreTimeTypeFields,
			); diff != "" {
				return fmt.Errorf("member cluster status conditions diff (-got, +want):\n%s", diff)
			}
			return nil
		}, eventuallyDuration, eventuallyInterval).Should(Succeed(), "Failed to confirm that Azure property provider is up and running")
	}
}

// summarizeAKSClusterProperties returns the current cluster state, specifically its node count,
// total/allocatable/available capacity, and the average per CPU and per GB of memory costs, in
// the form of the a member cluster status object; the E2E test suite uses this information
// to verify if the Azure property provider is working correctly.
func summarizeAKSClusterProperties(memberCluster *framework.Cluster, mcObj *clusterv1beta1.MemberCluster) (*clusterv1beta1.MemberClusterStatus, error) {
	c := memberCluster.KubeClient
	nodeList := &corev1.NodeList{}
	if err := c.List(ctx, nodeList); err != nil {
		return nil, fmt.Errorf("failed to list nodes: %w", err)
	}

	nodeCount := len(nodeList.Items)
	if nodeCount == 0 {
		// No nodes are found; terminate the summarization early.
		return nil, fmt.Errorf("no nodes are found")
	}

	totalCPUCapacity := resource.Quantity{}
	totalMemoryCapacity := resource.Quantity{}
	allocatableCPUCapacity := resource.Quantity{}
	allocatableMemoryCapacity := resource.Quantity{}
	totalHourlyRate := 0.0
	for idx := range nodeList.Items {
		node := nodeList.Items[idx]

		totalCPUCapacity.Add(node.Status.Capacity[corev1.ResourceCPU])
		totalMemoryCapacity.Add(node.Status.Capacity[corev1.ResourceMemory])
		allocatableCPUCapacity.Add(node.Status.Allocatable[corev1.ResourceCPU])
		allocatableMemoryCapacity.Add(node.Status.Allocatable[corev1.ResourceMemory])

		nodeSKU := node.Labels[trackers.AKSClusterNodeSKULabelName]
		hourlyRate, found := memberCluster.PricingProvider.OnDemandPrice(nodeSKU)
		if found {
			totalHourlyRate += hourlyRate
		}
	}

	cpuCores := totalCPUCapacity.AsApproximateFloat64()
	if cpuCores < 0.001 {
		// The total CPU capacity is zero or too small; terminate the summarization early.
		return nil, fmt.Errorf("total CPU capacity is zero or too small")
	}
	memoryBytes := totalMemoryCapacity.AsApproximateFloat64()
	if memoryBytes < 0.001 {
		// The total CPU capacity is zero or too small; terminate the summarization early.
		return nil, fmt.Errorf("total memory capacity is zero or too small")
	}
	perCPUCoreCost := totalHourlyRate / cpuCores
	perGBMemoryCost := totalHourlyRate / (memoryBytes / (1024 * 1024 * 1024))

	availableCPUCapacity := allocatableCPUCapacity.DeepCopy()
	availableMemoryCapacity := allocatableMemoryCapacity.DeepCopy()
	podList := &corev1.PodList{}
	if err := c.List(ctx, podList); err != nil {
		return nil, fmt.Errorf("failed to list pods: %w", err)
	}
	for idx := range podList.Items {
		pod := podList.Items[idx]

		requestedCPUCapacity := resource.Quantity{}
		requestedMemoryCapacity := resource.Quantity{}
		for cidx := range pod.Spec.Containers {
			container := pod.Spec.Containers[cidx]
			requestedCPUCapacity.Add(container.Resources.Requests[corev1.ResourceCPU])
			requestedMemoryCapacity.Add(container.Resources.Requests[corev1.ResourceMemory])
		}

		availableCPUCapacity.Sub(requestedCPUCapacity)
		availableMemoryCapacity.Sub(requestedMemoryCapacity)
	}

	status := clusterv1beta1.MemberClusterStatus{
		Properties: map[clusterv1beta1.PropertyName]clusterv1beta1.PropertyValue{
			propertyprovider.NodeCountProperty: {
				Value: fmt.Sprintf("%d", nodeCount),
			},
			azure.PerCPUCoreCostProperty: {
				Value: fmt.Sprintf(azure.CostPrecisionTemplate, perCPUCoreCost),
			},
			azure.PerGBMemoryCostProperty: {
				Value: fmt.Sprintf(azure.CostPrecisionTemplate, perGBMemoryCost),
			},
		},
		ResourceUsage: clusterv1beta1.ResourceUsage{
			Capacity: corev1.ResourceList{
				corev1.ResourceCPU:    totalCPUCapacity,
				corev1.ResourceMemory: totalMemoryCapacity,
			},
			Allocatable: corev1.ResourceList{
				corev1.ResourceCPU:    allocatableCPUCapacity,
				corev1.ResourceMemory: allocatableMemoryCapacity,
			},
			Available: corev1.ResourceList{
				corev1.ResourceCPU:    availableCPUCapacity,
				corev1.ResourceMemory: availableMemoryCapacity,
			},
		},
		Conditions: []metav1.Condition{
			{
				Type:               string(clusterv1beta1.ConditionTypeClusterPropertyCollectionSucceeded),
				Status:             metav1.ConditionTrue,
				ObservedGeneration: mcObj.Generation,
			},
			{
				Type:               azure.PropertyCollectionSucceededConditionType,
				Status:             metav1.ConditionTrue,
				ObservedGeneration: mcObj.Generation,
			},
		},
	}

	return &status, nil
}

// setupInvalidClusters simulates the case where some clusters in the fleet becomes unhealthy or
// have left the fleet.
func setupInvalidClusters() {
	// Create a member cluster object that represents the unhealthy cluster.
	createMemberCluster(memberCluster4UnhealthyName, hubClusterSAName, nil, nil)

	// Mark the member cluster as unhealthy.

	// Use an Eventually block to avoid flakiness and conflicts; as the hub agent will attempt
	// to reconcile this object at the same time.
	Eventually(func() error {
		memberCluster := clusterv1beta1.MemberCluster{}
		if err := hubClient.Get(ctx, types.NamespacedName{Name: memberCluster4UnhealthyName}, &memberCluster); err != nil {
			return err
		}

		memberCluster.Status = clusterv1beta1.MemberClusterStatus{
			AgentStatus: []clusterv1beta1.AgentStatus{
				{
					Type: clusterv1beta1.MemberAgent,
					Conditions: []metav1.Condition{
						{
							Type:               string(clusterv1beta1.AgentJoined),
							LastTransitionTime: metav1.Now(),
							ObservedGeneration: 0,
							Status:             metav1.ConditionTrue,
							Reason:             "UnhealthyCluster",
							Message:            "set to be unhealthy",
						},
					},
					LastReceivedHeartbeat: metav1.NewTime(time.Now().Add(time.Minute * (-20))),
				},
			},
		}

		return hubClient.Status().Update(ctx, &memberCluster)
	}, eventuallyDuration, eventuallyInterval).Should(Succeed(), "Failed to update member cluster status")

	// Create a member cluster object that represents the cluster that has left the fleet.
	//
	// Note that we use a custom finalizer to block the member cluster's deletion.
	mcObj := &clusterv1beta1.MemberCluster{
		ObjectMeta: metav1.ObjectMeta{
			Name:       memberCluster5LeftName,
			Finalizers: []string{customDeletionBlockerFinalizer},
		},
		Spec: clusterv1beta1.MemberClusterSpec{
			Identity: rbacv1.Subject{
				Name:      hubClusterSAName,
				Kind:      "ServiceAccount",
				Namespace: fleetSystemNS,
			},
		},
	}
	Expect(hubClient.Create(ctx, mcObj)).To(Succeed(), "Failed to create member cluster object")
	Expect(hubClient.Delete(ctx, mcObj)).To(Succeed(), "Failed to delete member cluster object")
}

func cleanupInvalidClusters() {
	invalidClusterNames := []string{memberCluster4UnhealthyName, memberCluster5LeftName}
	for _, name := range invalidClusterNames {
		mcObj := &clusterv1beta1.MemberCluster{
			ObjectMeta: metav1.ObjectMeta{
				Name: name,
			},
		}
		Eventually(func() error {
			err := hubClient.Get(ctx, types.NamespacedName{Name: name}, mcObj)
			if err != nil {
				return err
			}
			mcObj.Finalizers = []string{}
			return hubClient.Update(ctx, mcObj)
		}, eventuallyDuration, eventuallyInterval).Should(Succeed(), "Failed to update member cluster object")
		Expect(hubClient.Delete(ctx, mcObj)).Should(SatisfyAny(Succeed(), utils.NotFoundMatcher{}), "Failed to delete member cluster object")
		Eventually(func() error {
			mcObj := &clusterv1beta1.MemberCluster{}
			if err := hubClient.Get(ctx, types.NamespacedName{Name: name}, mcObj); !k8serrors.IsNotFound(err) {
				return fmt.Errorf("member cluster still exists or an unexpected error occurred: %w", err)
			}
			return nil
		}, eventuallyDuration, eventuallyInterval).Should(Succeed(), "Failed to check if member cluster is deleted, member cluster still exists")
	}
}

// createResourcesForFleetGuardRail create resources required for guard rail E2Es.
func createResourcesForFleetGuardRail() {
	cr := rbacv1.ClusterRole{
		ObjectMeta: metav1.ObjectMeta{
			Name: "test-cluster-role",
		},
		Rules: []rbacv1.PolicyRule{
			{
				APIGroups: []string{"*"},
				Verbs:     []string{"*"},
				Resources: []string{"*"},
			},
		},
	}
	Eventually(func() error {
		return hubClient.Create(ctx, &cr)
	}, eventuallyDuration, eventuallyInterval).Should(Succeed(), "failed to create cluster role %s for fleet guard rail E2E", cr.Name)

	crb := rbacv1.ClusterRoleBinding{
		ObjectMeta: metav1.ObjectMeta{
			Name: "test-cluster-role-binding",
		},
		Subjects: []rbacv1.Subject{
			{
				APIGroup: rbacv1.GroupName,
				Kind:     "User",
				Name:     "test-user",
			},
		},
		RoleRef: rbacv1.RoleRef{
			APIGroup: rbacv1.GroupName,
			Kind:     "ClusterRole",
			Name:     "test-cluster-role",
		},
	}

	Eventually(func() error {
		return hubClient.Create(ctx, &crb)
	}, eventuallyDuration, eventuallyInterval).Should(Succeed(), "failed to create cluster role binding %s for fleet guard rail E2E", crb.Name)
}

// deleteResourcesForFleetGuardRail deletes resources created for guard rail E2Es.
func deleteResourcesForFleetGuardRail() {
	crb := rbacv1.ClusterRoleBinding{
		ObjectMeta: metav1.ObjectMeta{
			Name: "test-cluster-role-binding",
		},
	}
	Expect(hubClient.Delete(ctx, &crb)).Should(SatisfyAny(Succeed(), utils.NotFoundMatcher{}))

	cr := rbacv1.ClusterRole{
		ObjectMeta: metav1.ObjectMeta{
			Name: "test-cluster-role",
		},
	}
	Expect(hubClient.Delete(ctx, &cr)).Should(SatisfyAny(Succeed(), utils.NotFoundMatcher{}))
}

func deleteTestResourceCRD() {
	crd := apiextensionsv1.CustomResourceDefinition{
		ObjectMeta: metav1.ObjectMeta{
			Name: "testresources.test.kubernetes-fleet.io",
		},
	}
	Expect(hubClient.Delete(ctx, &crd)).Should(SatisfyAny(Succeed(), utils.NotFoundMatcher{}))
}

func createTestResourceCRD() {
	var crd apiextensionsv1.CustomResourceDefinition
	readTestCustomResourceDefinition(&crd)
	Expect(hubClient.Create(ctx, &crd)).To(Succeed(), "Failed to create test custom resource definition %s", crd.Name)
	waitForCRDToBeReady(crd.Name)
}

// cleanupMemberCluster removes finalizers (if any) from the member cluster, and
// wait until its final removal.
func cleanupMemberCluster(memberClusterName string) {
	// Remove the custom deletion blocker finalizer from the member cluster.
	Eventually(func() error {
		mcObj := &clusterv1beta1.MemberCluster{}
		err := hubClient.Get(ctx, types.NamespacedName{Name: memberClusterName}, mcObj)
		if k8serrors.IsNotFound(err) {
			return nil
		}
		if err != nil {
			return err
		}

		mcObj.Finalizers = []string{}
		return hubClient.Update(ctx, mcObj)
	}, eventuallyDuration, eventuallyInterval).Should(Succeed(), "Failed to remove custom deletion blocker finalizer from member cluster")

	// Wait until the member cluster is fully removed.
	Eventually(func() error {
		mcObj := &clusterv1beta1.MemberCluster{}
		if err := hubClient.Get(ctx, types.NamespacedName{Name: memberClusterName}, mcObj); !k8serrors.IsNotFound(err) {
			return fmt.Errorf("member cluster still exists or an unexpected error occurred: %w", err)
		}
		return nil
	}, eventuallyDuration, eventuallyInterval).Should(Succeed(), "Failed to fully delete member cluster")
}

func ensureMemberClusterAndRelatedResourcesDeletion(memberClusterName string) {
	// Delete the member cluster.
	mcObj := &clusterv1beta1.MemberCluster{
		ObjectMeta: metav1.ObjectMeta{
			Name: memberClusterName,
		},
	}
	Expect(client.IgnoreNotFound(hubClient.Delete(ctx, mcObj))).To(Succeed(), "Failed to delete member cluster")

	// Remove the finalizers on the member cluster, and wait until the member cluster is fully removed.
	cleanupMemberCluster(memberClusterName)

	// Verify that the member cluster and the namespace reserved for the member cluster has been removed.
	reservedNSName := fmt.Sprintf(utils.NamespaceNameFormat, memberClusterName)
	Eventually(func() error {
		ns := corev1.Namespace{}
		if err := hubClient.Get(ctx, types.NamespacedName{Name: reservedNSName}, &ns); !k8serrors.IsNotFound(err) {
			return fmt.Errorf("namespace still exists or an unexpected error occurred: %w", err)
		}
		return nil
	}, eventuallyDuration, eventuallyInterval).Should(Succeed(), "Failed to remove reserved namespace")
}

func checkInternalMemberClusterExists(name, namespace string) {
	imc := &clusterv1beta1.InternalMemberCluster{
		ObjectMeta: metav1.ObjectMeta{
			Name:      name,
			Namespace: namespace,
		},
	}
	Eventually(func() error {
		return hubClient.Get(ctx, types.NamespacedName{Name: imc.Name, Namespace: imc.Namespace}, imc)
	}, eventuallyDuration, eventuallyInterval).Should(Succeed())
}

func createWorkResource(name, namespace string) {
	testDeployment := appsv1.Deployment{
		TypeMeta: metav1.TypeMeta{
			Kind:       "Deployment",
			APIVersion: "apps/v1",
		},
		ObjectMeta: metav1.ObjectMeta{
			Name: "Deployment",
			OwnerReferences: []metav1.OwnerReference{
				{
					APIVersion: utilrand.String(10),
					Kind:       utilrand.String(10),
					Name:       utilrand.String(10),
					UID:        types.UID(utilrand.String(10)),
				},
			},
		},
	}
	deploymentBytes, err := json.Marshal(testDeployment)
	Expect(err).Should(Succeed())
	w := placementv1beta1.Work{
		ObjectMeta: metav1.ObjectMeta{
			Name:      name,
			Namespace: namespace,
		},
		Spec: placementv1beta1.WorkSpec{
			Workload: placementv1beta1.WorkloadTemplate{
				Manifests: []placementv1beta1.Manifest{
					{
						RawExtension: runtime.RawExtension{
							Raw: deploymentBytes,
						},
					},
				},
			},
		},
	}
	Expect(hubClient.Create(ctx, &w)).Should(Succeed())
}

// createWorkResources creates some resources on the hub cluster for testing purposes.
func createWorkResources() {
	ns := appNamespace()
	Expect(hubClient.Create(ctx, &ns)).To(Succeed(), "Failed to create namespace %s", ns.Namespace)

	configMap := appConfigMap()
	Expect(hubClient.Create(ctx, &configMap)).To(Succeed(), "Failed to create config map %s", configMap.Name)
}

// cleanupWorkResources deletes the resources created by createWorkResources and waits until the resources are not found.
func cleanupWorkResources() {
	cleanWorkResourcesOnCluster(hubCluster)
}

func cleanWorkResourcesOnCluster(cluster *framework.Cluster) {
	ns := appNamespace()
	Expect(client.IgnoreNotFound(cluster.KubeClient.Delete(ctx, &ns))).To(Succeed(), "Failed to delete namespace %s", ns.Namespace)

	workResourcesRemovedActual := workNamespaceRemovedFromClusterActual(cluster)
	Eventually(workResourcesRemovedActual, eventuallyDuration, eventuallyInterval).Should(Succeed(), "Failed to remove work resources from %s cluster", cluster.ClusterName)
}

// setAllMemberClustersToLeave sets all member clusters to leave the fleet.
func setAllMemberClustersToLeave() {
	for idx := range allMemberClusters {
		memberCluster := allMemberClusters[idx]

		mcObj := &clusterv1beta1.MemberCluster{
			ObjectMeta: metav1.ObjectMeta{
				Name: memberCluster.ClusterName,
			},
		}
		Expect(client.IgnoreNotFound(hubClient.Delete(ctx, mcObj))).To(Succeed(), "Failed to set member cluster to leave state")
	}
}

func checkIfAllMemberClustersHaveLeft() {
	for idx := range allMemberClusters {
		memberCluster := allMemberClusters[idx]

		Eventually(func() error {
			mcObj := &clusterv1beta1.MemberCluster{}
			if err := hubClient.Get(ctx, types.NamespacedName{Name: memberCluster.ClusterName}, mcObj); !k8serrors.IsNotFound(err) {
				return fmt.Errorf("member cluster still exists or an unexpected error occurred: %w", err)
			}

			return nil
		}, eventuallyDuration, eventuallyInterval).Should(Succeed(), "Failed to delete member cluster")
	}
}

func checkIfPlacedWorkResourcesOnAllMemberClusters() {
	for idx := range allMemberClusters {
		memberCluster := allMemberClusters[idx]

		workResourcesPlacedActual := workNamespaceAndConfigMapPlacedOnClusterActual(memberCluster)
		Eventually(workResourcesPlacedActual, eventuallyDuration, eventuallyInterval).Should(Succeed(), "Failed to place work resources on member cluster %s", memberCluster.ClusterName)
	}
}

func checkIfPlacedWorkResourcesOnAllMemberClustersConsistently() {
	for idx := range allMemberClusters {
		memberCluster := allMemberClusters[idx]

		workResourcesPlacedActual := workNamespaceAndConfigMapPlacedOnClusterActual(memberCluster)
		Consistently(workResourcesPlacedActual, consistentlyDuration, consistentlyInterval).Should(Succeed(), "Failed to place work resources on member cluster %s", memberCluster.ClusterName)
	}
}

func checkIfPlacedNamespaceResourceOnAllMemberClusters() {
	for idx := range allMemberClusters {
		memberCluster := allMemberClusters[idx]

		namespaceResourcePlacedActual := workNamespacePlacedOnClusterActual(memberCluster)
		Eventually(namespaceResourcePlacedActual, eventuallyDuration, eventuallyInterval).Should(Succeed(), "Failed to place work namespace on member cluster %s", memberCluster.ClusterName)
	}
}

func checkIfRemovedWorkResourcesFromAllMemberClusters() {
	checkIfRemovedWorkResourcesFromMemberClusters(allMemberClusters)
}

func checkIfRemovedWorkResourcesFromMemberClusters(clusters []*framework.Cluster) {
	for idx := range clusters {
		memberCluster := clusters[idx]

		workResourcesRemovedActual := workNamespaceRemovedFromClusterActual(memberCluster)
		Eventually(workResourcesRemovedActual, eventuallyDuration, eventuallyInterval).Should(Succeed(), "Failed to remove work resources from member cluster %s", memberCluster.ClusterName)
	}
}

// cleanupCRP deletes the CRP and waits until the resources are not found.
func cleanupCRP(name string) {
	// TODO(Arvindthiru): There is a conflict which requires the Eventually block, not sure of series of operations that leads to it yet.
	Eventually(func() error {
		crp := &placementv1beta1.ClusterResourcePlacement{}
		err := hubClient.Get(ctx, types.NamespacedName{Name: name}, crp)
		if k8serrors.IsNotFound(err) {
			return nil
		}
		if err != nil {
			return err
		}

		// Delete the CRP (again, if applicable).
		//
		// This helps the After All node to run successfully even if the steps above fail early.
		if err := hubClient.Delete(ctx, crp); err != nil {
			return err
		}

		crp.Finalizers = []string{}
		return hubClient.Update(ctx, crp)
	}, eventuallyDuration, eventuallyInterval).Should(Succeed(), "Failed to delete CRP %s", name)

	// Wait until the CRP is removed.
	removedActual := crpRemovedActual(name)
	Eventually(removedActual, eventuallyDuration, eventuallyInterval).Should(Succeed(), "Failed to remove CRP %s", name)
}

// createResourceOverrides creates a number of resource overrides.
func createResourceOverrides(namespace string, number int) {
	for i := 0; i < number; i++ {
		ro := &placementv1alpha1.ResourceOverride{
			ObjectMeta: metav1.ObjectMeta{
				Name:      fmt.Sprintf(roNameTemplate, i),
				Namespace: namespace,
			},
			Spec: placementv1alpha1.ResourceOverrideSpec{
				ResourceSelectors: []placementv1alpha1.ResourceSelector{
					{
						Group:   "apps",
						Kind:    "Deployment",
						Version: "v1",
						Name:    fmt.Sprintf("test-deployment-%d", i),
					},
				},
				Policy: &placementv1alpha1.OverridePolicy{
					OverrideRules: []placementv1alpha1.OverrideRule{
						{
							ClusterSelector: &placementv1beta1.ClusterSelector{
								ClusterSelectorTerms: []placementv1beta1.ClusterSelectorTerm{
									{
										LabelSelector: &metav1.LabelSelector{
											MatchLabels: map[string]string{
												"key": "value",
											},
										},
									},
									{
										LabelSelector: &metav1.LabelSelector{
											MatchLabels: map[string]string{
												"key1": "value1",
											},
										},
									},
								},
							},
							JSONPatchOverrides: []placementv1alpha1.JSONPatchOverride{
								{
									Operator: placementv1alpha1.JSONPatchOverrideOpRemove,
									Path:     "/meta/labels/test-key",
								},
							},
						},
					},
				},
			},
		}
		Expect(hubClient.Create(ctx, ro)).Should(Succeed(), "Failed to create ResourceOverride %s", ro.Name)
	}
}

// createClusterResourceOverrides creates a number of cluster resource overrides.
func createClusterResourceOverrides(number int) {
	for i := 0; i < number; i++ {
		cro := &placementv1alpha1.ClusterResourceOverride{
			ObjectMeta: metav1.ObjectMeta{
				Name: fmt.Sprintf(croNameTemplate, i),
			},
			Spec: placementv1alpha1.ClusterResourceOverrideSpec{
				ClusterResourceSelectors: []placementv1beta1.ClusterResourceSelector{
					{
						Group:   "rbac.authorization.k8s.io/v1",
						Kind:    "ClusterRole",
						Version: "v1",
						Name:    fmt.Sprintf("test-cluster-role-%d", i),
					},
				},
				Policy: &placementv1alpha1.OverridePolicy{
					OverrideRules: []placementv1alpha1.OverrideRule{
						{
							ClusterSelector: &placementv1beta1.ClusterSelector{
								ClusterSelectorTerms: []placementv1beta1.ClusterSelectorTerm{
									{
										LabelSelector: &metav1.LabelSelector{
											MatchLabels: map[string]string{
												"key": "value",
											},
										},
									},
									{
										LabelSelector: &metav1.LabelSelector{
											MatchLabels: map[string]string{
												"key1": "value1",
											},
										},
									},
								},
							},
							JSONPatchOverrides: []placementv1alpha1.JSONPatchOverride{
								{
									Operator: placementv1alpha1.JSONPatchOverrideOpRemove,
									Path:     "/meta/labels/test-key",
								},
							},
						},
					},
				},
			},
		}
		Expect(hubClient.Create(ctx, cro)).Should(Succeed(), "Failed to create ClusterResourceOverride %s", cro.Name)
	}
}

func ensureCRPAndRelatedResourcesDeletion(crpName string, memberClusters []*framework.Cluster) {
	// Delete the CRP.
	crp := &placementv1beta1.ClusterResourcePlacement{
		ObjectMeta: metav1.ObjectMeta{
			Name: crpName,
		},
	}
	Expect(hubClient.Delete(ctx, crp)).Should(SatisfyAny(Succeed(), utils.NotFoundMatcher{}), "Failed to delete CRP")

	// Verify that all resources placed have been removed from specified member clusters.
	for idx := range memberClusters {
		memberCluster := memberClusters[idx]

		workResourcesRemovedActual := workNamespaceRemovedFromClusterActual(memberCluster)
		Eventually(workResourcesRemovedActual, eventuallyDuration, eventuallyInterval).Should(Succeed(), "Failed to remove work resources from member cluster %s", memberCluster.ClusterName)
	}

	// Verify that related finalizers have been removed from the CRP.
	finalizerRemovedActual := allFinalizersExceptForCustomDeletionBlockerRemovedFromCRPActual(crpName)
	Eventually(finalizerRemovedActual, eventuallyDuration, eventuallyInterval).Should(Succeed(), "Failed to remove controller finalizers from CRP")

	// Remove the custom deletion blocker finalizer from the CRP.
	cleanupCRP(crpName)

	// Delete the created resources.
	cleanupWorkResources()
}

// verifyWorkPropagationAndMarkAsAvailable verifies that works derived from a specific CPR have been created
// for a specific cluster, and marks these works in the specific member cluster's
// reserved namespace as applied and available.
//
// This is mostly used for simulating member agents for virtual clusters.
//
// Note that this utility function currently assumes that there is only one work object.
func verifyWorkPropagationAndMarkAsAvailable(memberClusterName, crpName string, resourceIdentifiers []placementv1beta1.ResourceIdentifier) {
	memberClusterReservedNS := fmt.Sprintf(utils.NamespaceNameFormat, memberClusterName)
	// Wait until the works are created.
	workList := placementv1beta1.WorkList{}
	Eventually(func() error {
		workList = placementv1beta1.WorkList{}
		matchLabelOptions := client.MatchingLabels{
			placementv1beta1.CRPTrackingLabel: crpName,
		}
		if err := hubClient.List(ctx, &workList, client.InNamespace(memberClusterReservedNS), matchLabelOptions); err != nil {
			return err
		}

		if len(workList.Items) == 0 {
			return fmt.Errorf("no works found in namespace %s", memberClusterReservedNS)
		}
		return nil
	}, eventuallyDuration, eventuallyInterval).Should(Succeed(), "Failed to list works")

	for _, item := range workList.Items {
		workName := item.Name
		// To be on the safer set, update the status with retries.
		Eventually(func() error {
			w := placementv1beta1.Work{}
			if err := hubClient.Get(ctx, types.NamespacedName{Name: workName, Namespace: memberClusterReservedNS}, &w); err != nil {
				return err
			}

			// Set the resource applied condition to the item object.
			meta.SetStatusCondition(&w.Status.Conditions, metav1.Condition{
				Type:               placementv1beta1.WorkConditionTypeApplied,
				Status:             metav1.ConditionTrue,
				LastTransitionTime: metav1.Now(),
				Reason:             condition.AllWorkAvailableReason,
				Message:            "Set to be applied",
				ObservedGeneration: w.Generation,
			})

			meta.SetStatusCondition(&w.Status.Conditions, metav1.Condition{
				Type:               placementv1beta1.WorkConditionTypeAvailable,
				Status:             metav1.ConditionTrue,
				LastTransitionTime: metav1.Now(),
				Reason:             string(workapplier.ManifestProcessingAvailabilityResultTypeAvailable),
				Message:            "Set to be available",
				ObservedGeneration: w.Generation,
			})

			// Set the manifest conditions.
			//
			// Currently the CRP controller ignores this setup if the applied condition has been
			// set as expected (i.e., resources applied). Here it adds the manifest conditions
			// just in case the CRP controller changes its behavior in the future.
			for idx := range resourceIdentifiers {
				resourceIdentifier := resourceIdentifiers[idx]
				w.Status.ManifestConditions = append(w.Status.ManifestConditions, placementv1beta1.ManifestCondition{
					Identifier: placementv1beta1.WorkResourceIdentifier{
						Group:     resourceIdentifier.Group,
						Kind:      resourceIdentifier.Kind,
						Version:   resourceIdentifier.Version,
						Name:      resourceIdentifier.Name,
						Namespace: resourceIdentifier.Namespace,
					},
					Conditions: []metav1.Condition{
						{
							Type:               placementv1beta1.WorkConditionTypeApplied,
							Status:             metav1.ConditionTrue,
							LastTransitionTime: metav1.Now(),
							// Typically, this field is set to be the generation number of the
							// applied object; here a dummy value is used as there is no object
							// actually being applied in the case.
							ObservedGeneration: 0,
							Reason:             "ManifestApplied",
							Message:            "Set to be applied",
						},
						{
							Type:               placementv1beta1.WorkConditionTypeAvailable,
							Status:             metav1.ConditionTrue,
							LastTransitionTime: metav1.Now(),
							// Typically, this field is set to be the generation number of the
							// applied object; here a dummy value is used as there is no object
							// actually being applied in the case.
							ObservedGeneration: 0,
							Reason:             "ManifestAvailable",
							Message:            "Set to be available",
						},
					},
				})
			}

			return hubClient.Status().Update(ctx, &w)
		}, eventuallyDuration, eventuallyInterval).Should(Succeed())
	}
}

func buildTaints(memberClusterNames []string) []clusterv1beta1.Taint {
	var taint map[string]string
	taints := make([]clusterv1beta1.Taint, len(memberClusterNames))
	for i, name := range memberClusterNames {
		taint = taintTolerationMap[name]
		taints[i].Key = regionLabelName
		taints[i].Value = taint[regionLabelName]
		taints[i].Effect = corev1.TaintEffectNoSchedule
	}
	return taints
}

func buildTolerations(memberClusterNames []string) []placementv1beta1.Toleration {
	var toleration map[string]string
	tolerations := make([]placementv1beta1.Toleration, len(memberClusterNames))
	for i, name := range memberClusterNames {
		toleration = taintTolerationMap[name]
		tolerations[i].Key = regionLabelName
		tolerations[i].Operator = corev1.TolerationOpEqual
		tolerations[i].Value = toleration[regionLabelName]
		tolerations[i].Effect = corev1.TaintEffectNoSchedule
	}
	return tolerations
}

func addTaintsToMemberClusters(memberClusterNames []string, taints []clusterv1beta1.Taint) {
	for i, clusterName := range memberClusterNames {
		Eventually(func() error {
			var mc clusterv1beta1.MemberCluster
			err := hubClient.Get(ctx, types.NamespacedName{Name: clusterName}, &mc)
			if err != nil {
				return err
			}
			mc.Spec.Taints = []clusterv1beta1.Taint{taints[i]}
			return hubClient.Update(ctx, &mc)
		}, eventuallyDuration, eventuallyInterval).Should(Succeed(), "Failed to add taints to member cluster %s", clusterName)
	}
}

func removeTaintsFromMemberClusters(memberClusterNames []string) {
	for _, clusterName := range memberClusterNames {
		Eventually(func() error {
			var mc clusterv1beta1.MemberCluster
			err := hubClient.Get(ctx, types.NamespacedName{Name: clusterName}, &mc)
			if err != nil {
				return err
			}
			mc.Spec.Taints = nil
			return hubClient.Update(ctx, &mc)
		}, eventuallyDuration, eventuallyInterval).Should(Succeed(), "Failed to remove taints from member cluster %s", clusterName)
	}
}

func updateCRPWithTolerations(tolerations []placementv1beta1.Toleration) {
	crpName := fmt.Sprintf(crpNameTemplate, GinkgoParallelProcess())
	Eventually(func() error {
		var crp placementv1beta1.ClusterResourcePlacement
		err := hubClient.Get(ctx, types.NamespacedName{Name: crpName}, &crp)
		if err != nil {
			return err
		}
		if crp.Spec.Policy == nil {
			crp.Spec.Policy = &placementv1beta1.PlacementPolicy{
				Tolerations: tolerations,
			}
		} else {
			crp.Spec.Policy.Tolerations = tolerations
		}
		return hubClient.Update(ctx, &crp)
	}, eventuallyDuration, eventuallyInterval).Should(Succeed(), "Failed to update cluster resource placement with tolerations %s", crpName)
}

func cleanupClusterResourceOverride(name string) {
	cro := &placementv1alpha1.ClusterResourceOverride{
		ObjectMeta: metav1.ObjectMeta{
			Name: name,
		},
	}
	Expect(client.IgnoreNotFound(hubClient.Delete(ctx, cro))).To(Succeed(), "Failed to delete clusterResourceOverride %s", name)
	Eventually(func() error {
		if err := hubClient.Get(ctx, types.NamespacedName{Name: name}, &placementv1alpha1.ClusterResourceOverride{}); !k8serrors.IsNotFound(err) {
			return fmt.Errorf("clusterResourceOverride %s still exists or an unexpected error occurred: %w", name, err)
		}
		return nil
	}, eventuallyDuration, eventuallyInterval).Should(Succeed(), "Failed to remove clusterResourceOverride %s from hub cluster", name)
}

func cleanupResourceOverride(name string, namespace string) {
	ro := &placementv1alpha1.ResourceOverride{
		ObjectMeta: metav1.ObjectMeta{
			Name:      name,
			Namespace: namespace,
		},
	}
	Expect(client.IgnoreNotFound(hubClient.Delete(ctx, ro))).To(Succeed(), "Failed to delete resourceOverride %s", name)
	Eventually(func() error {
		if err := hubClient.Get(ctx, types.NamespacedName{Name: name, Namespace: namespace}, &placementv1alpha1.ResourceOverride{}); !k8serrors.IsNotFound(err) {
			return fmt.Errorf("resourceOverride %s still exists or an unexpected error occurred: %w", name, err)
		}
		return nil
	}, eventuallyDuration, eventuallyInterval).Should(Succeed(), "Failed to remove resourceOverride %s from hub cluster", name)
}

func checkIfOverrideAnnotationsOnAllMemberClusters(includeNamespace bool, wantAnnotations map[string]string) {
	for idx := range allMemberClusters {
		memberCluster := allMemberClusters[idx]
		if includeNamespace {
			Expect(validateAnnotationOfWorkNamespaceOnCluster(memberCluster, wantAnnotations)).Should(Succeed(), "Failed to override the annotation of work namespace on %s", memberCluster.ClusterName)
		}
		Expect(validateOverrideAnnotationOfConfigMapOnCluster(memberCluster, wantAnnotations)).Should(Succeed(), "Failed to override the annotation of config map on %s", memberCluster.ClusterName)
	}
}

func readTestCustomResource(customResource *testv1alpha1.TestResource) {
	By("Read the custom resource")
	err := utils.GetObjectFromManifest("../manifests/test-resource.yaml", customResource)
	customResource.Name = fmt.Sprintf("%s-%d", customResource.Name, GinkgoParallelProcess())
	Expect(err).Should(Succeed())
}

func readTestCustomResourceDefinition(crd *apiextensionsv1.CustomResourceDefinition) {
	By("Read the custom resource definition")
	err := utils.GetObjectFromManifest("../manifests/test_testresources_crd.yaml", crd)
	Expect(err).Should(Succeed())
}

func readDeploymentTestManifest(testDeployment *appsv1.Deployment) {
	By("Read the deployment resource")
	err := utils.GetObjectFromManifest("resources/test-deployment.yaml", testDeployment)
	Expect(err).Should(Succeed())
}

func readDaemonSetTestManifest(testDaemonSet *appsv1.DaemonSet) {
	By("Read the daemonSet resource")
	err := utils.GetObjectFromManifest("resources/test-daemonset.yaml", testDaemonSet)
	Expect(err).Should(Succeed())
}

func readStatefulSetTestManifest(testStatefulSet *appsv1.StatefulSet, withVolume bool) {
	By("Read the statefulSet resource")
	if withVolume {
		Expect(utils.GetObjectFromManifest("resources/statefulset-with-volume.yaml", testStatefulSet)).Should(Succeed())
	} else {
		Expect(utils.GetObjectFromManifest("resources/test-statefulset.yaml", testStatefulSet)).Should(Succeed())
	}
}

func readServiceTestManifest(testService *corev1.Service) {
	By("Read the service resource")
	err := utils.GetObjectFromManifest("resources/test-service.yaml", testService)
	Expect(err).Should(Succeed())
}

func readJobTestManifest(testManifest *batchv1.Job) {
	By("Read the job resource")
	err := utils.GetObjectFromManifest("resources/test-job.yaml", testManifest)
	Expect(err).Should(Succeed())
}

func readEnvelopeConfigMapTestManifest(testEnvelopeObj *corev1.ConfigMap) {
	By("Read testEnvelopConfigMap resource")
	err := utils.GetObjectFromManifest("resources/test-envelope-object.yaml", testEnvelopeObj)
	Expect(err).Should(Succeed())
}

// constructWrappedResources fill the enveloped resource with the workload object
func constructWrappedResources(testEnvelopeObj *corev1.ConfigMap, workloadObj metav1.Object, kind string, namespace corev1.Namespace) {
	// modify the enveloped configMap according to the namespace
	testEnvelopeObj.Namespace = namespace.Name

	// modify the embedded namespaced resource according to the namespace
	workloadObj.SetNamespace(namespace.Name)
	workloadObjectByte, err := json.Marshal(workloadObj)
	Expect(err).Should(Succeed())
	switch kind {
	case utils.DeploymentKind:
		testEnvelopeObj.Data["deployment.yaml"] = string(workloadObjectByte)
	case utils.DaemonSetKind:
		testEnvelopeObj.Data["daemonset.yaml"] = string(workloadObjectByte)
	case utils.StatefulSetKind:
		testEnvelopeObj.Data["statefulset.yaml"] = string(workloadObjectByte)
	}
}

// checkIfStatusErrorWithMessage checks if the error is a status error and if error contains the error message.
func checkIfStatusErrorWithMessage(err error, errorMsg string) error {
	var statusErr *k8serrors.StatusError
	if errors.As(err, &statusErr) {
		if strings.Contains(statusErr.ErrStatus.Message, errorMsg) {
			return nil
		}
	}
	return fmt.Errorf("error message %s not found in error %w", errorMsg, err)
}

<<<<<<< HEAD
// buildOwnerReference builds an owner reference given a cluster and a CRP name.
//
// This function assumes that the CRP has only one associated Work object (no resource snapshot
// sub-index, no envelope object used).
func buildOwnerReference(cluster *framework.Cluster, crpName string) *metav1.OwnerReference {
	workName := fmt.Sprintf("%s-work", crpName)

	appliedWork := placementv1beta1.AppliedWork{}
	Expect(cluster.KubeClient.Get(ctx, types.NamespacedName{Name: workName}, &appliedWork)).Should(Succeed(), "Failed to get applied work object")

	return &metav1.OwnerReference{
		APIVersion:         placementv1beta1.GroupVersion.String(),
		Kind:               "AppliedWork",
		Name:               workName,
		UID:                appliedWork.UID,
		BlockOwnerDeletion: ptr.To(false),
	}
=======
// createCRPWithApplyStrategy creates a ClusterResourcePlacement with the given name and apply strategy.
func createCRPWithApplyStrategy(crpName string, applyStrategy *placementv1beta1.ApplyStrategy) {
	crp := &placementv1beta1.ClusterResourcePlacement{
		ObjectMeta: metav1.ObjectMeta{
			Name: crpName,
			// Add a custom finalizer; this would allow us to better observe
			// the behavior of the controllers.
			Finalizers: []string{customDeletionBlockerFinalizer},
		},
		Spec: placementv1beta1.ClusterResourcePlacementSpec{
			ResourceSelectors: workResourceSelector(),
		},
	}
	if applyStrategy != nil {
		crp.Spec.Strategy.ApplyStrategy = applyStrategy
	}
	By(fmt.Sprintf("creating placement %s", crpName))
	Expect(hubClient.Create(ctx, crp)).To(Succeed(), "Failed to create CRP %s", crpName)
}

// createCRP creates a ClusterResourcePlacement with the given name.
func createCRP(crpName string) {
	createCRPWithApplyStrategy(crpName, nil)
>>>>>>> cb0c5f70
}<|MERGE_RESOLUTION|>--- conflicted
+++ resolved
@@ -1214,7 +1214,6 @@
 	return fmt.Errorf("error message %s not found in error %w", errorMsg, err)
 }
 
-<<<<<<< HEAD
 // buildOwnerReference builds an owner reference given a cluster and a CRP name.
 //
 // This function assumes that the CRP has only one associated Work object (no resource snapshot
@@ -1232,7 +1231,8 @@
 		UID:                appliedWork.UID,
 		BlockOwnerDeletion: ptr.To(false),
 	}
-=======
+}
+
 // createCRPWithApplyStrategy creates a ClusterResourcePlacement with the given name and apply strategy.
 func createCRPWithApplyStrategy(crpName string, applyStrategy *placementv1beta1.ApplyStrategy) {
 	crp := &placementv1beta1.ClusterResourcePlacement{
@@ -1256,5 +1256,4 @@
 // createCRP creates a ClusterResourcePlacement with the given name.
 func createCRP(crpName string) {
 	createCRPWithApplyStrategy(crpName, nil)
->>>>>>> cb0c5f70
 }