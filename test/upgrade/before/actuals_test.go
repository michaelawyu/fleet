--- conflicted
+++ resolved
@@ -573,14 +573,9 @@
 				{
 					ResourceIdentifier: failedWorkloadResourceIdentifier,
 					Condition: metav1.Condition{
-<<<<<<< HEAD
-						Type:               string(placementv1beta1.ResourcesAvailableConditionType),
-						Status:             metav1.ConditionFalse,
-=======
 						Type:   string(placementv1beta1.ResourcesAvailableConditionType),
 						Status: metav1.ConditionFalse,
 						// TO-DO (chenyu1): this reason string is subject to change.
->>>>>>> f83d6ec2
 						Reason:             "ManifestNotAvailableYet",
 						ObservedGeneration: failedResourceObservedGeneration,
 					},
@@ -640,8 +635,6 @@
 	}
 }
 
-<<<<<<< HEAD
-=======
 func crpWithStuckRolloutDueToOneFailedApplyOpStatusUpdatedActual(
 	crpName string,
 	wantSelectedResourceIdentifiers []placementv1beta1.ResourceIdentifier,
@@ -821,7 +814,6 @@
 	}
 }
 
->>>>>>> f83d6ec2
 func validateWorkNamespaceOnCluster(cluster *framework.Cluster, name types.NamespacedName) error {
 	ns := &corev1.Namespace{}
 	if err := cluster.KubeClient.Get(ctx, name, ns); err != nil {
